<!DOCTYPE html>
<html lang="en">

<head>
  <meta charset="UTF-8">
  <meta name="viewport" content="width=device-width, initial-scale=1.0">
  <title>Simple Chat Assistant</title>
  <link
    href="https://fonts.googleapis.com/css2?family=Inter:wght@300;400;500&family=Roboto:wght@300;400;500&display=swap"
    rel="stylesheet">
  <link rel="stylesheet" href="./css/style.css">
  <link rel="stylesheet" href="./css/popup.css">
  <!-- Fallback CSS paths -->
  <link rel="stylesheet" href="/static/css/style.css">
  <link rel="stylesheet" href="/static/css/popup.css">
  <style>
    /* Additional CSS to ensure proper rendering */
    html,
    body {
      margin: 0;
      padding: 0;
      width: 100%;
      height: 100%;
      overflow-x: hidden;
    }

    /* Force proper box-sizing */
    *,
    *::before,
    *::after {
      box-sizing: border-box;
    }

    body {
      background-color: #f5f6fa !important;
    }

    /* Embedded iframe support: make page background transparent when embedded */
    html.embedded-iframe,
    body.embedded-iframe {
      background-color: transparent !important;
    }

    /* Hide sidebar and navbar completely */
    .sidebar-toggle,
    .left-sidebar,
    .navbar {
      display: none !important;
    }

    /* Ensure chat container works properly without navbar */
    .chat-container,
    #chat-container {
      position: fixed !important;
      top: 20px !important;
      right: 20px !important;
      bottom: 20px !important;
      width: 450px;
      height: calc(100vh - 40px) !important;
      max-width: calc(100vw - 40px) !important;
      max-height: calc(100vh - 40px) !important;
    }

    /* Toast styling override */
    .toast {
      position: fixed;
      top: 20px;
      right: 20px;
      min-width: 220px;
      max-width: 400px;
      background-color: #2ecc71;
      color: white;
      padding: 12px 18px;
      border-radius: 8px;
      font-weight: 500;
      box-shadow: 0 4px 10px rgba(0, 0, 0, 0.15);
      opacity: 0;
      transform: translateY(-20px);
      transition: all 0.3s ease;
      z-index: 9999;
      word-wrap: break-word;
      line-height: 1.4;
      display: none;
    }

    .toast.error {
      background-color: #e74c3c;
    }

    .toast.success {
      background-color: #2ecc71;
    }

    /* Responsive for mobile */
    @media (max-width: 600px) {

      .chat-container,
      #chat-container {
        width: calc(100vw - 20px) !important;
        right: 10px !important;
        left: 10px !important;
        height: calc(100vh - 30px) !important;
        top: 10px !important;
      }
    }

    /* Enhanced Message Formatting */
    .numbered-item {
      margin: 8px 0;
      display: flex;
      align-items: flex-start;
      gap: 8px;
      line-height: 1.6;
    }

    .numbered-item .number {
      font-weight: 600;
      color: #4a90e2;
      min-width: 24px;
      flex-shrink: 0;
    }

    .bullet-item {
      margin: 6px 0;
      display: flex;
      align-items: flex-start;
      gap: 8px;
      line-height: 1.6;
    }

    .bullet-item .bullet {
      color: #4a90e2;
      font-weight: bold;
      min-width: 16px;
      flex-shrink: 0;
    }

    /* Enhanced Typing Indicator */
    .typing-indicator {
      background-color: #f0f8ff !important;
      border-left: 3px solid #4a90e2 !important;
      animation: fadeInTyping 0.3s ease-in !important;
    }

    .typing-indicator .dot {
      width: 6px !important;
      height: 6px !important;
      background-color: #4a90e2 !important;
      border-radius: 50% !important;
      animation: typingDots 1.4s infinite ease-in-out !important;
      margin: 0 1px !important;
    }

    .typing-indicator .dot:nth-child(2) {
      animation-delay: 0.2s !important;
    }

    .typing-indicator .dot:nth-child(3) {
      animation-delay: 0.4s !important;
    }

    .typing-indicator .dot:nth-child(4) {
      animation-delay: 0.6s !important;
    }

    @keyframes fadeInTyping {
      from {
        opacity: 0;
        transform: translateY(10px);
      }

      to {
        opacity: 1;
        transform: translateY(0);
      }
    }

    @keyframes typingDots {

      0%,
      60%,
      100% {
        opacity: 0.3;
        transform: scale(0.8);
      }

      30% {
        opacity: 1;
        transform: scale(1.2);
      }
    }

    /* Message content formatting */
    .message p {
      margin: 0 0 8px 0;
      line-height: 1.6;
    }

    .message p:last-child {
      margin-bottom: 0;
    }

    .message br {
      line-height: 1.8;
    }

    /* Session Controls */
    .header {
      display: flex;
      justify-content: space-between;
      align-items: center;
    }

    .session-controls {
      display: flex;
      align-items: center;
      gap: 8px;
    }

    .session-id {
      font-size: 14px;
      opacity: 0.8;
    }

    .new-chat-btn {
      background: rgba(255, 255, 255, 0.2);
      border: none;
      color: white;
      padding: 4px 8px;
      border-radius: 4px;
      cursor: pointer;
      font-size: 14px;
      transition: background 0.3s;
    }

    .new-chat-btn:hover {
      background: rgba(255, 255, 255, 0.3);
    }

    /* Session Status */
    .session-status {
      font-size: 11px;
      color: #666;
      text-align: center;
      padding: 4px 0;
      border-bottom: 1px solid #eee;
      background: #f9f9f9;
    }

    /* Contact Form Button Fixes */
    #contactSubmit {
      background-color: #4a90e2 !important;
      color: white !important;
      border: none !important;
      padding: 10px 20px !important;
      border-radius: 5px !important;
      cursor: pointer !important;
      font-size: 14px !important;
      transition: background-color 0.3s !important;
      min-width: 80px !important;
    }

    #contactSubmit:hover {
      background-color: #357abd !important;
    }

    #contactSubmit:disabled {
      background-color: #ccc !important;
      cursor: not-allowed !important;
    }

    /* Ensure modal is above iframe content */
    #contactModal {
      position: fixed !important;
      z-index: 10000 !important;
    }
  </style>
</head>

<body>

  <!-- Chat Icon -->
  <div class="chat-icon" id="chat-icon">💬</div>

  <!-- Chat Container -->
  <div class="chat-container" id="chat-container">
    <div class="header">
      Chat Assistant
      <div class="session-controls">
        <span class="session-id" title="Session ID">💬</span>
        <button class="new-chat-btn" onclick="startNewChat()" title="Start New Conversation">🔄</button>
        <button class="new-chat-btn" onclick="testContactForm()" title="Test Contact Form">📋</button>
      </div>
    </div>

    <div id="chat-box"></div>

    <!-- Typing indicator inside chat box -->
    <div id="chat-loader" class="chat-typing" style="display:none">
      <span class="dot"></span>
      <span class="dot"></span>
      <span class="dot"></span>
    </div>

    <div class="chat-input">
      <input type="text" id="user-input" placeholder="Ask anything...">
      <button id="send-btn">Send</button>
    </div>
  </div>

  <!-- Contact Form Modal -->
  <div id="contactModal" class="modal" aria-hidden="true">
    <div class="modal-content" role="dialog" aria-modal="true" aria-labelledby="contactTitle">
      <div class="modal-header">
        <h2 id="contactTitle">Provide Your Contact Details</h2>
        <button class="modal-close" aria-label="Close">&times;</button>
      </div>

      <div class="modal-form">
        <div class="grid-2">
          <div>
            <label for="fname">First Name</label>
            <input type="text" id="fname" placeholder="First Name">
          </div>
          <div>
            <label for="lname">Last Name</label>
            <input type="text" id="lname" placeholder="Last Name">
          </div>
        </div>

        <label for="email">Email</label>
        <input type="email" id="email" placeholder="Email">

        <label for="phone">Phone Number</label>
        <input type="text" id="phone" placeholder="Phone Number">

        <div class="modal-actions">
          <button id="contactSkip" class="btn secondary">Skip</button>
          <button id="contactSubmit" class="btn primary">Submit</button>
        </div>
      </div>
    </div>
  </div>

  <div class="toast" id="toast"></div>

  <!-- Contact form is handled by inline JavaScript below -->
  <!-- <script src="./js/popup.js"></script> -->
  <!-- <script src="/static/js/popup.js"></script> -->

  <script>
    document.addEventListener("DOMContentLoaded", () => {
      // ---------- Default Parameters ----------
      const DEFAULT_PARAMS = {
        firm_id: "1", // Changed to string format as requested
        url_ids: "1",
        user_id: "1"
      };

      // If embedded in an iframe (or if URL has embed param), make body background transparent
      (function setEmbeddedBackground() {
        try {
          const params = new URLSearchParams(window.location.search || '');
          const embedParam = params.get('embed') || params.get('iframe') || params.get('widget');
          const inIframe = (window.self !== window.top) || !!embedParam;
          if (inIframe) {
            document.body.classList.add('embedded-iframe');
            try { document.documentElement.classList.add('embedded-iframe'); } catch (e) { }
          }
        } catch (e) {
          // ignore
        }
      })();

      // Cross-browser UUID generator
      function getUUID() {
        try {
          if (typeof crypto !== 'undefined' && typeof crypto.randomUUID === 'function') return crypto.randomUUID();
        } catch (e) { }
        try {
          if (typeof crypto !== 'undefined' && typeof crypto.getRandomValues === 'function') {
            const arr = new Uint8Array(16);
            crypto.getRandomValues(arr);
            arr[6] = (arr[6] & 0x0f) | 0x40;
            arr[8] = (arr[8] & 0x3f) | 0x80;
            const hex = Array.from(arr).map(b => b.toString(16).padStart(2, '0')).join('');
            return `${hex.substr(0, 8)}-${hex.substr(8, 4)}-${hex.substr(12, 4)}-${hex.substr(16, 4)}-${hex.substr(20, 12)}`;
          }
        } catch (e) { }
        return 'xxxxxxxx-xxxx-4xxx-yxxx-xxxxxxxxxxxx'.replace(/[xy]/g, function (c) { const r = Math.random() * 16 | 0; const v = c === 'x' ? r : (r & 0x3 | 0x8); return v.toString(16); });
      }

      // ---------- Session Management ----------
      let currentSessionId = localStorage.getItem('chat_session_id');
      let isRestoredSession = false;

      // If no existing session, create a new one
      if (!currentSessionId) {
        currentSessionId = getUUID();
        localStorage.setItem('chat_session_id', currentSessionId);
<<<<<<< HEAD
        console.log('New session created:', currentSessionId);
      } else {
        isRestoredSession = true;
        console.log('Session restored:', currentSessionId);
=======
        //console.log('New session created:', currentSessionId);
      } else {
        isRestoredSession = true;
        //console.log('Session restored:', currentSessionId);
>>>>>>> bec79fb3
      }

      // Function to reset session if needed
      function resetChatSession() {
        currentSessionId = getUUID();
        localStorage.setItem('chat_session_id', currentSessionId);
<<<<<<< HEAD
        console.log('New chat session started:', currentSessionId);
=======
        //console.log('New chat session started:', currentSessionId);
>>>>>>> bec79fb3
      }

      // Global function for new chat button
      window.startNewChat = function () {
        if (confirm('Start a new conversation? This will clear the current chat history.')) {
          resetChatSession();
          chatBox.innerHTML = '';
          greeted = false;
          addMessage("Hello! I'm your assistant. How can I help you today?", "bot");
          updateSessionStatus();
        }
      }

      // Global function to test contact form
      window.testContactForm = function () {
<<<<<<< HEAD
        console.log('Testing contact form...');
=======
        //console.log('Testing contact form...');
>>>>>>> bec79fb3
        showContactModal();
      }

      function updateSessionStatus() {
        const sessionElement = document.querySelector('.session-id');
        if (sessionElement) {
          sessionElement.title = `Session: ${currentSessionId.substring(0, 8)}...`;
        }
      }

      // ---------- DOM Elements ----------
      const chatIcon = document.getElementById("chat-icon");
      const chatContainer = document.getElementById("chat-container");
      const chatBox = document.getElementById("chat-box");
      const userInput = document.getElementById("user-input");
      const sendBtn = document.getElementById("send-btn");
      const toast = document.getElementById("toast");
      const chatLoader = document.getElementById("chat-loader");

      let greeted = false;

      // ---------- Chat Icon Toggle ----------
      chatIcon.addEventListener("click", () => {
        const isVisible = chatContainer.style.display === "flex";
        chatContainer.style.display = isVisible ? "none" : "flex";

        if (!isVisible && !greeted) {
          setTimeout(() => {
            if (isRestoredSession) {
              addMessage("Welcome back! I'm continuing our conversation. How can I help you?", "bot");
            } else {
              addMessage("Hello! I'm your assistant. How can I help you today?", "bot");
            }
            greeted = true;
            updateSessionStatus();
          }, 500);
        }
      });

      // ---------- Send Message Function ----------
      async function sendMessage() {
        const message = userInput.value.trim();
        if (!message) return;

        // Add user message
        addMessage(message, "user");
        userInput.value = "";

        // Show typing indicator
        showTyping();

        try {
          // Send to backend with default parameters
          const payload = {
            ...DEFAULT_PARAMS,
            session_id: currentSessionId,
            query: message
          };

<<<<<<< HEAD
          console.log('Sending payload:', payload);
=======
          //console.log('Sending payload:', payload);
>>>>>>> bec79fb3

          const response = await fetch("/chat", {
            method: "POST",
            headers: {
              "Content-Type": "application/json",
            },
            body: JSON.stringify(payload)
          });

          if (!response.ok) {
            throw new Error(`HTTP error! status: ${response.status}`);
          }

          const data = await response.json();
<<<<<<< HEAD
          console.log('Received response:', data);
=======
          //console.log('Received response:', data);
>>>>>>> bec79fb3

          // Hide typing indicator
          hideTyping();

          // Add bot response using proper response handling
          if (data && (data.response || data.answer)) {
            const responseText = data.response || data.answer;
            await handleBotResponse(responseText);
          } else if (data.error) {
            addMessage(`Sorry, I encountered an error: ${data.error}`, "bot");
          } else {
            addMessage("⚠️ No valid response from assistant.", "bot");
          }

        } catch (error) {
<<<<<<< HEAD
          console.error("Error sending message:", error);
=======
          //console.error("Error sending message:", error);
>>>>>>> bec79fb3
          hideTyping();
          addMessage("⚠️ Network error or backend issue occurred.", "bot");
        }
      }

      // ---------- Response Handling Functions (Enhanced) ----------
      function formatResponse(resp) {
        if (!resp) return "";

        let formatted = String(resp || "");

        // Handle numbered lists (1. 2. 3. etc.)
        formatted = formatted.replace(/^(\d+)\.\s+(.+)$/gm, '<div class="numbered-item"><span class="number">$1.</span> $2</div>');

        // Handle bullet points
        formatted = formatted.replace(/^[•\-\*]\s+(.+)$/gm, '<div class="bullet-item"><span class="bullet">•</span> $1</div>');

        // Handle line breaks for better readability
        formatted = formatted.replace(/\n\n/g, '</p><p>');
        formatted = formatted.replace(/\n/g, '<br>');

        // Wrap in paragraph if not already formatted
        if (!formatted.includes('<div class="numbered-item">') && !formatted.includes('<div class="bullet-item">')) {
          formatted = '<p>' + formatted + '</p>';
        }

        // Parse markdown-style links
        return parseMarkdownLinks(formatted);
      }

      function parseMarkdownLinks(text) {
        if (!text) return "";

        // Convert [text](url) to HTML links
        return text.replace(/\[([^\]]+)\]\(([^)]+)\)/g, '<a href="$2" target="_blank" rel="noopener noreferrer">$1</a>');
      }

      async function handleBotResponse(responseText) {
        let consumed = false;

        // Try to parse structured JSON response
        try {
          let parsed = typeof responseText === "string" ? JSON.parse(responseText) : responseText;
          if (parsed && parsed.action === "SHOW_CONTACT_FORM") {
            const botMsgDiv = addMessage("", "bot");
            const assistantText = parsed.message || "Before we finish, please share your contact details.";
            await typeMessage(botMsgDiv, assistantText, 3);

            // Open contact modal with delay
            setTimeout(() => {
              showContactModal();
            }, 2000);

            consumed = true;
          }
        } catch (e) {
          // Not JSON or parsing failed -> treat as regular text
          consumed = false;
        }

        if (!consumed) {
          const botMsgDiv = addMessage("", "bot");
          await typeMessage(botMsgDiv, responseText, 3);
        }
      }

      async function typeMessage(containerEl, resp, speed = 2) {
        const html = formatResponse(resp);

        // If HTML contains complex tags (lists/numbered items), show immediately
        if (/<div class="(numbered-item|bullet-item)"/.test(html) || /<\/?[a-z][\s\S]*>/i.test(html)) {
          containerEl.innerHTML = html;
          // Add a small delay to simulate loading
          await new Promise(r => setTimeout(r, 300));
          return;
        }

        // Natural typing simulation for simple text
        const baseDelay = 8; // Faster baseline for better UX
        const jitterFactor = 0.3; // Less randomness

        const sleep = (ms) => new Promise((r) => setTimeout(r, ms));

        containerEl.innerHTML = "";
        const plainText = html.replace(/<[^>]*>/g, ''); // Strip HTML for typing

        for (let i = 0; i < plainText.length; i++) {
          const ch = plainText.charAt(i);
          containerEl.textContent += ch;

          // Determine delay
          let delay = baseDelay * (speed || 1);

          // Shorter pause for spaces
          if (ch === " ") {
            delay *= 0.5;
          }

          // Longer pause for punctuation
          if (/[.!?]/.test(ch)) {
            delay += baseDelay * 8;
          } else if (/[,;:]/.test(ch)) {
            delay += baseDelay * 4;
          }

          // Add slight randomness
          delay += (Math.random() - 0.5) * baseDelay * jitterFactor;

          // Ensure minimum delay
          delay = Math.max(delay, 3);

          await sleep(delay);
          chatBox.scrollTop = chatBox.scrollHeight;
        }

        // After typing, apply proper formatting
        containerEl.innerHTML = html;
      }

      // ---------- Event Listeners ----------
      sendBtn.addEventListener("click", sendMessage);
      userInput.addEventListener("keypress", (e) => {
        if (e.key === "Enter") {
          sendMessage();
        }
      });

      // ---------- Helper Functions ----------
      function addMessage(msg, sender) {
        const messageDiv = document.createElement("div");
        messageDiv.className = `message ${sender === "user" ? "user-msg" : "bot-msg"}`;
        messageDiv.innerHTML = formatResponse(msg);

        chatBox.appendChild(messageDiv);
        chatBox.scrollTop = chatBox.scrollHeight;
        return messageDiv; // Return the div for further manipulation
      }

      function showTyping() {
        // Create and show typing indicator
        if (!document.querySelector('.typing-indicator')) {
          const typingDiv = document.createElement("div");
          typingDiv.className = "message bot-msg typing-indicator";
          typingDiv.style.fontStyle = "italic";
          typingDiv.style.fontSize = "0.85rem";
          typingDiv.style.display = "flex";
          typingDiv.style.alignItems = "center";
          typingDiv.style.gap = "4px";
          typingDiv.innerHTML = `<span>🤖 Assistant is typing</span><span class="dot"></span><span class="dot"></span><span class="dot"></span>`;

          chatBox.appendChild(typingDiv);
        }
        chatBox.scrollTop = chatBox.scrollHeight;
      }

      function hideTyping() {
        const typingIndicator = document.querySelector('.typing-indicator');
        if (typingIndicator) {
          typingIndicator.remove();
        }
      }

      function showToast(message, type = "success") {
        toast.textContent = message;
        toast.className = `toast ${type} show`;
        toast.style.display = "block";
        toast.style.opacity = "1";
        toast.style.transform = "translateY(0)";

        setTimeout(() => {
          toast.style.opacity = "0";
          toast.style.transform = "translateY(-20px)";
          setTimeout(() => {
            toast.style.display = "none";
            toast.className = "toast";
          }, 300);
        }, 3000);
      }

      // ---------- Contact Form Handling ----------
      const contactModal = document.getElementById("contactModal");
      const contactSubmitBtn = document.getElementById("contactSubmit");
      const contactSkipBtn = document.getElementById("contactSkip");
      const modalCloseBtn = document.querySelector(".modal-close");

      function showContactModal() {
        contactModal.style.display = "flex";
        contactModal.setAttribute("aria-hidden", "false");
      }

      function hideContactModal() {
        contactModal.style.display = "none";
        contactModal.setAttribute("aria-hidden", "true");
      }

      // Close modal events
      modalCloseBtn.addEventListener("click", hideContactModal);
      contactSkipBtn.addEventListener("click", hideContactModal);

      // Ensure no conflicting handlers
      contactSubmitBtn.onclick = null;

      // Add submit button event with debugging
      contactSubmitBtn.addEventListener("click", async (event) => {
        event.preventDefault(); // Prevent any default form submission
        event.stopPropagation(); // Stop event bubbling

<<<<<<< HEAD
        console.log('Submit button clicked!');
=======
        //console.log('Submit button clicked!');
>>>>>>> bec79fb3

        // Get form values with debugging
        const fname = document.getElementById("fname").value.trim();
        const lname = document.getElementById("lname").value.trim();
        const email = document.getElementById("email").value.trim();
        const phone = document.getElementById("phone").value.trim();

<<<<<<< HEAD
        console.log('Form values:', { fname, lname, email, phone });
=======
        //console.log('Form values:', { fname, lname, email, phone });
>>>>>>> bec79fb3

        const formData = {
          fname: fname,
          lname: lname,
          email: email,
          phone_number: phone,
          metadata: {
            session_id: currentSessionId,
            source: "simple_chat_widget",
            firm_id: DEFAULT_PARAMS.firm_id,
            user_id: DEFAULT_PARAMS.user_id,
            timestamp: new Date().toISOString()
          }
        };

        //console.log('Sending contact data:', formData);

        // Validate required fields
        if (!formData.fname || !formData.email) {
          showToast("Please fill in required fields (Name and Email)", "error");
<<<<<<< HEAD
          console.log('Validation failed: missing fname or email');
=======
          //console.log('Validation failed: missing fname or email');
>>>>>>> bec79fb3
          return;
        }

        // Basic email validation
        const emailRegex = /^[^\s@]+@[^\s@]+\.[^\s@]+$/;
        if (!emailRegex.test(formData.email)) {
          showToast("Please enter a valid email address", "error");
<<<<<<< HEAD
          console.log('Validation failed: invalid email format');
=======
          //console.log('Validation failed: invalid email format');
>>>>>>> bec79fb3
          return;
        }

        // Disable submit button to prevent double submission
        contactSubmitBtn.disabled = true;
        contactSubmitBtn.textContent = "Submitting...";

        try {
<<<<<<< HEAD
          console.log('Sending request to /save-contact...');
=======
          //console.log('Sending request to /save-contact...');
>>>>>>> bec79fb3

          const response = await fetch("/save-contact", {
            method: "POST",
            headers: {
              "Content-Type": "application/json",
            },
            body: JSON.stringify(formData)
          });

<<<<<<< HEAD
          console.log('Response status:', response.status);

          const result = await response.json();
          console.log('Contact save response:', result);
=======
          //console.log('Response status:', response.status);

          const result = await response.json();
          //console.log('Contact save response:', result);
>>>>>>> bec79fb3

          if (response.ok && result.status === "ok") {
            showToast("Contact information saved successfully!", "success");
            hideContactModal();

            // Clear form
            document.getElementById("fname").value = "";
            document.getElementById("lname").value = "";
            document.getElementById("email").value = "";
            document.getElementById("phone").value = "";

<<<<<<< HEAD
            console.log('Contact saved successfully with ID:', result.id);
          } else {
            showToast(`Failed to save contact: ${result.detail || result.message || 'Unknown error'}`, "error");
            console.error('Save failed:', result);
          }
        } catch (error) {
          console.error("Error saving contact:", error);
=======
            //console.log('Contact saved successfully with ID:', result.id);
          } else {
            showToast(`Failed to save contact: ${result.detail || result.message || 'Unknown error'}`, "error");
            //console.error('Save failed:', result);
          }
        } catch (error) {
          //console.error("Error saving contact:", error);
>>>>>>> bec79fb3
          showToast("Error saving contact information", "error");
        } finally {
          // Re-enable submit button
          contactSubmitBtn.disabled = false;
          contactSubmitBtn.textContent = "Submit";
        }
      });

      // Click outside modal to close
      window.addEventListener("click", (e) => {
        if (e.target === contactModal) {
          hideContactModal();
        }
      });

<<<<<<< HEAD
      console.log("Simple chat interface initialized with default parameters:", DEFAULT_PARAMS);
      console.log("Current session ID:", currentSessionId);
      console.log("Session stored in localStorage for continuity");
=======
      //console.log("Simple chat interface initialized with default parameters:", DEFAULT_PARAMS);
      //console.log("Current session ID:", currentSessionId);
      //console.log("Session stored in localStorage for continuity");
>>>>>>> bec79fb3

      // Initialize session status on load
      updateSessionStatus();
    });
  </script>
</body>

</html><|MERGE_RESOLUTION|>--- conflicted
+++ resolved
@@ -398,28 +398,17 @@
       if (!currentSessionId) {
         currentSessionId = getUUID();
         localStorage.setItem('chat_session_id', currentSessionId);
-<<<<<<< HEAD
-        console.log('New session created:', currentSessionId);
-      } else {
-        isRestoredSession = true;
-        console.log('Session restored:', currentSessionId);
-=======
         //console.log('New session created:', currentSessionId);
       } else {
         isRestoredSession = true;
         //console.log('Session restored:', currentSessionId);
->>>>>>> bec79fb3
       }
 
       // Function to reset session if needed
       function resetChatSession() {
         currentSessionId = getUUID();
         localStorage.setItem('chat_session_id', currentSessionId);
-<<<<<<< HEAD
-        console.log('New chat session started:', currentSessionId);
-=======
         //console.log('New chat session started:', currentSessionId);
->>>>>>> bec79fb3
       }
 
       // Global function for new chat button
@@ -435,11 +424,7 @@
 
       // Global function to test contact form
       window.testContactForm = function () {
-<<<<<<< HEAD
-        console.log('Testing contact form...');
-=======
         //console.log('Testing contact form...');
->>>>>>> bec79fb3
         showContactModal();
       }
 
@@ -499,11 +484,7 @@
             query: message
           };
 
-<<<<<<< HEAD
-          console.log('Sending payload:', payload);
-=======
           //console.log('Sending payload:', payload);
->>>>>>> bec79fb3
 
           const response = await fetch("/chat", {
             method: "POST",
@@ -518,11 +499,7 @@
           }
 
           const data = await response.json();
-<<<<<<< HEAD
-          console.log('Received response:', data);
-=======
           //console.log('Received response:', data);
->>>>>>> bec79fb3
 
           // Hide typing indicator
           hideTyping();
@@ -538,11 +515,7 @@
           }
 
         } catch (error) {
-<<<<<<< HEAD
-          console.error("Error sending message:", error);
-=======
           //console.error("Error sending message:", error);
->>>>>>> bec79fb3
           hideTyping();
           addMessage("⚠️ Network error or backend issue occurred.", "bot");
         }
@@ -750,11 +723,7 @@
         event.preventDefault(); // Prevent any default form submission
         event.stopPropagation(); // Stop event bubbling
 
-<<<<<<< HEAD
-        console.log('Submit button clicked!');
-=======
         //console.log('Submit button clicked!');
->>>>>>> bec79fb3
 
         // Get form values with debugging
         const fname = document.getElementById("fname").value.trim();
@@ -762,11 +731,7 @@
         const email = document.getElementById("email").value.trim();
         const phone = document.getElementById("phone").value.trim();
 
-<<<<<<< HEAD
-        console.log('Form values:', { fname, lname, email, phone });
-=======
         //console.log('Form values:', { fname, lname, email, phone });
->>>>>>> bec79fb3
 
         const formData = {
           fname: fname,
@@ -787,11 +752,7 @@
         // Validate required fields
         if (!formData.fname || !formData.email) {
           showToast("Please fill in required fields (Name and Email)", "error");
-<<<<<<< HEAD
-          console.log('Validation failed: missing fname or email');
-=======
           //console.log('Validation failed: missing fname or email');
->>>>>>> bec79fb3
           return;
         }
 
@@ -799,11 +760,7 @@
         const emailRegex = /^[^\s@]+@[^\s@]+\.[^\s@]+$/;
         if (!emailRegex.test(formData.email)) {
           showToast("Please enter a valid email address", "error");
-<<<<<<< HEAD
-          console.log('Validation failed: invalid email format');
-=======
           //console.log('Validation failed: invalid email format');
->>>>>>> bec79fb3
           return;
         }
 
@@ -812,11 +769,7 @@
         contactSubmitBtn.textContent = "Submitting...";
 
         try {
-<<<<<<< HEAD
-          console.log('Sending request to /save-contact...');
-=======
           //console.log('Sending request to /save-contact...');
->>>>>>> bec79fb3
 
           const response = await fetch("/save-contact", {
             method: "POST",
@@ -826,17 +779,10 @@
             body: JSON.stringify(formData)
           });
 
-<<<<<<< HEAD
-          console.log('Response status:', response.status);
-
-          const result = await response.json();
-          console.log('Contact save response:', result);
-=======
           //console.log('Response status:', response.status);
 
           const result = await response.json();
           //console.log('Contact save response:', result);
->>>>>>> bec79fb3
 
           if (response.ok && result.status === "ok") {
             showToast("Contact information saved successfully!", "success");
@@ -848,15 +794,6 @@
             document.getElementById("email").value = "";
             document.getElementById("phone").value = "";
 
-<<<<<<< HEAD
-            console.log('Contact saved successfully with ID:', result.id);
-          } else {
-            showToast(`Failed to save contact: ${result.detail || result.message || 'Unknown error'}`, "error");
-            console.error('Save failed:', result);
-          }
-        } catch (error) {
-          console.error("Error saving contact:", error);
-=======
             //console.log('Contact saved successfully with ID:', result.id);
           } else {
             showToast(`Failed to save contact: ${result.detail || result.message || 'Unknown error'}`, "error");
@@ -864,7 +801,6 @@
           }
         } catch (error) {
           //console.error("Error saving contact:", error);
->>>>>>> bec79fb3
           showToast("Error saving contact information", "error");
         } finally {
           // Re-enable submit button
@@ -880,15 +816,9 @@
         }
       });
 
-<<<<<<< HEAD
-      console.log("Simple chat interface initialized with default parameters:", DEFAULT_PARAMS);
-      console.log("Current session ID:", currentSessionId);
-      console.log("Session stored in localStorage for continuity");
-=======
       //console.log("Simple chat interface initialized with default parameters:", DEFAULT_PARAMS);
       //console.log("Current session ID:", currentSessionId);
       //console.log("Session stored in localStorage for continuity");
->>>>>>> bec79fb3
 
       // Initialize session status on load
       updateSessionStatus();
