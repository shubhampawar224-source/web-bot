# 🤖 KitKool Web Bot - Agentic RAG Chatbot

AI-powered web chatbot with **Agentic RAG**, voice assistant, and intelligent multi-query search for accurate, context-aware responses.

---

## 🚀 Tech Stack

| Component | Technology |
|-----------|-----------|
| **Backend** | FastAPI (Python 3.9-3.11) |
| **AI/LLM** | OpenAI GPT-4o |
| **Vector DB** | FAISS + ChromaDB-compatible wrapper |
| **Embeddings** | SentenceTransformers (paraphrase-multilingual-MiniLM-L12-v2) |
| **Database** | SQLite (SQLAlchemy ORM) |
| **Voice AI** | OpenAI Whisper STT + OpenAI TTS (English-only) |
| **Web Scraping** | BeautifulSoup4 + httpx (async) |

---

## ✨ Features

- 🔍 **Agentic RAG**: Auto-generates multiple search queries for fuzzy/vague questions
- 🎤 **Voice Assistant**: Real-time voice interaction via WebSocket (English-only)
- 📊 **Admin Dashboard**: Manage firms, websites, users, and chat analytics
- 🌐 **Smart Web Scraping**: Prioritizes footer content (hours, contact, address)
- 💬 **Session-Based Chat**: Maintains conversation context
- 📈 **Vector Search**: FAISS indexing for fast semantic retrieval
- 📋 **Manual Knowledge**: Upload custom documents via admin panel

---

## 🛠️ Quick Start

### 1. Install Dependencies
```bash
pip install -r requirements.txt
```

### 2. Configure Environment
Create `.env` file:
```env
OPENAI_API_KEY=your_key_here
```

### 3. Start Servers

**Main Chat Server (Port 8000):**
```bash
uvicorn main:app --reload --host 0.0.0.0 --port 8000
```

**Voice Assistant (Port 8000):**
```bash
# Access voice bot via WebSocket at /voice endpoint
# Frontend: /voice.html
```

---

## 🐳 Docker Deployment

```bash
pip install fastapi uvicorn sentence-transformers chromadb
pip install -r reuirements.txt
uvicorn mains:app --reload --host 0.0.0.0 --port 8000


## for docker deploy 
# go to the web-bot
docker compose build --no-cache docker compose up -d
or 
# Simple deployment
docker-compose up -d --build

# View logs
sudo docker-compose logs -f

# Stop
docker-compose down
<<<<<<< HEAD
```

---

## 📡 API Endpoints

| Endpoint | Method | Description |
|----------|--------|-------------|
| `/chat` | POST | Main chat interface |
| `/inject-url` | POST | Scrape & index website |
| `/admin/dashboard` | GET | Admin panel |
| `/voice-chat` | WebSocket | Voice assistant (English-only) |
| `/admin/upload-knowledge` | POST | Upload manual knowledge |
| `/firms` | GET | List all firms |

---

## 🧠 Agentic Search

When traditional RAG finds <3 results, **Agentic Search** activates:
1. LLM generates 3-5 query variations
2. Each query searches vector DB independently  
3. Results merged & deduplicated
4. Best matches returned

---

## 📁 Project Structure

```
web-bot/
├── main.py                 # Main FastAPI app (port 8000)
├── my_agent.py            # Legacy voice assistant file
├── config.py              # Environment config
├── requirements.txt       # Dependencies
├── database/
│   └── db.py             # SQLAlchemy models
├── model/                # Pydantic schemas
├── utils/
│   ├── llm_tools.py      # RAG + LLM logic
│   ├── agentic_search.py # Intelligent multi-query search
│   ├── scraper.py        # Web scraping (footer priority)
│   ├── vector_store.py   # FAISS wrapper
│   └── voice_bot_helper.py
├── voice_config/
│   ├── voice_helper.py   # Voice assistant WebSocket handler
│   └── simple_rag_agent.py # Enhanced RAG agent for voice
├── static/               # Frontend HTML/CSS/JS
└── rag_db_faiss/         # Vector store persistence
```

---

## 🔧 Key Scripts

# Migration
python migrate.py
```

---

## 📊 Database Models

- **Firm**: Client organizations
- **Website**: Scraped website data
- **ChatHistory**: Conversation logs
- **User**: End users
- **Admin**: Admin users

---

## 🤝 Contributing

1. Fork the repo
2. Create feature branch: `git checkout -b feature/amazing`
3. Commit: `git commit -m 'Add amazing feature'`
4. Push: `git push origin feature/amazing`
5. Open Pull Request

---
## 💡 Pro Tips

- Use **footer-focused scraping** for contact info
- **Agentic search** automatically activates for poor results
- Monitor console for `🔄 Activating Agentic Search` logs
- **Voice bot** uses OpenAI Whisper + TTS (English-only enforcement)
- Upload **manual knowledge** via admin panel for firm-specific info
- Re-scrape websites after scraper updates to populate FAISS

---

## 🎤 Voice Bot Features

- **English-only transcription** using OpenAI Whisper
- **Real-time WebSocket** communication
- **Enhanced RAG agent** with context merging
- **Automatic language detection** - rejects non-English input
- **Session management** with silence timeout
- **Contact info extraction** from both website and manual knowledge

---

**Made with ❤️ using FastAPI + OpenAI GPT-4o + Whisper**

## 🌐 Server URLs
- **Admin Panel**: http://127.0.0.1:8000/admin  
- **Widget Demo**: http://127.0.0.1:8000/widget  
- **Chat Interface**: http://localhost:8000/djf-bot
- **Voice Bot**: http://localhost:8000/voice
=======


for voice bot
uvicorn my_agent:app --reload --host 0.0.0.0 --port 8000
# use also this for run and deploy app

my server widgets,admin and user 
http://127.0.0.1:8000/admin
http://127.0.0.1:8000/widget
http://localhost:8000/new_wg
https://mickie-springy-unaccusingly.ngrok-free.dev/dashboard
>>>>>>> 63b5a18b
<|MERGE_RESOLUTION|>--- conflicted
+++ resolved
@@ -78,10 +78,7 @@
 
 # Stop
 docker-compose down
-<<<<<<< HEAD
-```
 
----
 
 ## 📡 API Endpoints
 
@@ -90,7 +87,7 @@
 | `/chat` | POST | Main chat interface |
 | `/inject-url` | POST | Scrape & index website |
 | `/admin/dashboard` | GET | Admin panel |
-| `/voice-chat` | WebSocket | Voice assistant (English-only) |
+| `/voice` | WebSocket | Voice assistant (English-only) |
 | `/admin/upload-knowledge` | POST | Upload manual knowledge |
 | `/firms` | GET | List all firms |
 
@@ -187,17 +184,4 @@
 - **Admin Panel**: http://127.0.0.1:8000/admin  
 - **Widget Demo**: http://127.0.0.1:8000/widget  
 - **Chat Interface**: http://localhost:8000/djf-bot
-- **Voice Bot**: http://localhost:8000/voice
-=======
-
-
-for voice bot
-uvicorn my_agent:app --reload --host 0.0.0.0 --port 8000
-# use also this for run and deploy app
-
-my server widgets,admin and user 
-http://127.0.0.1:8000/admin
-http://127.0.0.1:8000/widget
-http://localhost:8000/new_wg
-https://mickie-springy-unaccusingly.ngrok-free.dev/dashboard
->>>>>>> 63b5a18b
+- **Voice Bot**: http://localhost:8000/voice