# 🤖 KitKool Web Bot - Agentic RAG Chatbot

AI-powered web chatbot with **Agentic RAG**, voice assistant, and intelligent multi-query search for accurate, context-aware responses.

---

## 🚀 Tech Stack

| Component | Technology |
|-----------|-----------|
| **Backend** | FastAPI (Python 3.9-3.11) |
| **AI/LLM** | OpenAI GPT-4.1-preview |
| **Vector DB** | FAISS + ChromaDB-compatible wrapper |
| **Embeddings** | SentenceTransformers (paraphrase-multilingual-MiniLM-L12-v2) |
| **Database** | SQLite (SQLAlchemy ORM) |
| **Voice AI** | Deepgram STT + Cartesia TTS + LiveKit |
| **Web Scraping** | BeautifulSoup4 + httpx (async) |
| **Auth** | bcrypt + Google OAuth |

---

## ✨ Features

- 🔍 **Agentic RAG**: Auto-generates multiple search queries for fuzzy/vague questions
- 🎤 **Voice Assistant**: Real-time voice interaction via LiveKit
- 📊 **Admin Dashboard**: Manage firms, websites, users, and chat analytics
- 🌐 **Smart Web Scraping**: Prioritizes footer content (hours, contact, address)
- 💬 **Session-Based Chat**: Maintains conversation context
- 🔐 **Multi-Auth**: Admin/User with Google OAuth support
- 📈 **Vector Search**: FAISS indexing for fast semantic retrieval

---

## 🛠️ Quick Start

### 1. Install Dependencies
```bash
pip install -r requirements.txt
```

### 2. Configure Environment
Create `.env` file:
```env
OPENAI_API_KEY=your_key_here
DEEPGRAM_API_KEY=your_key
CARTESIA_API_KEY=your_key
LIVEKIT_URL=wss://your-livekit-url
LIVEKIT_API_KEY=your_key
LIVEKIT_API_SECRET=your_secret
SECRET_KEY=your-secret-key
```

### 3. Start Servers

**Main Chat Server (Port 8000):**
```bash
uvicorn main:app --reload --host 0.0.0.0 --port 8000
```

**Voice Assistant (Port 8001):**
```bash
<<<<<<< HEAD
pip install fastapi uvicorn sentence-transformers chromadb
pip install -r reuirements.txt
uvicorn main:app --reload --host 0.0.0.0 --port 8000
=======
uvicorn my_agent:app --reload --host 0.0.0.0 --port 8001
```
>>>>>>> bec79fb3

---

<<<<<<< HEAD
## for docker deploy 
# go to the web-bot
docker compose-build --no-cache docker compose up -d
or 
# Simple deployment and reacreate
sudo docker-compose up -d --build
=======
## 🐳 Docker Deployment

```bash
# Build and run
docker-compose up -d --build
>>>>>>> bec79fb3

# View logs
sudo docker-compose logs -f

# Stop
<<<<<<< HEAD
sudo docker-compose down
=======
docker-compose down
```

---

## 📡 API Endpoints

| Endpoint | Method | Description |
|----------|--------|-------------|
| `/chat` | POST | Main chat interface |
| `/inject-url` | POST | Scrape & index website |
| `/admin/dashboard` | GET | Admin panel |
| `/voice-chat` | WebSocket | Voice assistant |
| `/health` | GET | Server health check |

---

## 🧠 Agentic Search

When traditional RAG finds <3 results, **Agentic Search** activates:
1. LLM generates 3-5 query variations
2. Each query searches vector DB independently  
3. Results merged & deduplicated
4. Best matches returned

**Example:**
```
User: "hours and operations" 
  ↓ Agentic generates:
  - "business hours"
  - "opening closing time"
  - "office schedule"
  ↓ Result: 5+ documents found ✅
```

---

## 📁 Project Structure

```
web-bot/
├── main.py                 # Main FastAPI app (port 8000)
├── my_agent.py            # Voice assistant (port 8001)
├── config.py              # Environment config
├── requirements.txt       # Dependencies
├── database/
│   └── db.py             # SQLAlchemy models
├── model/                # Pydantic schemas
├── utils/
│   ├── llm_tools.py      # RAG + LLM logic
│   ├── agentic_search.py # Intelligent multi-query search
│   ├── scraper.py        # Web scraping (footer priority)
│   ├── vector_store.py   # FAISS wrapper
│   └── voice_bot_helper.py
├── routers/              # API routes
├── static/               # Frontend HTML/CSS/JS
└── rag_db_faiss/         # Vector store persistence
```

---
>>>>>>> bec79fb3

## 🔧 Key Scripts

```bash
# Reindex websites to FAISS
python reindex_websites.py

# Setup database
python setup_database.py

# Migration
python migrate.py
```

---

## 📊 Database Models

- **Firm**: Client organizations
- **Website**: Scraped website data
- **ChatHistory**: Conversation logs
- **User**: End users
- **Admin**: Admin users

---

## 🤝 Contributing

1. Fork the repo
2. Create feature branch: `git checkout -b feature/amazing`
3. Commit: `git commit -m 'Add amazing feature'`
4. Push: `git push origin feature/amazing`
5. Open Pull Request

---

## 📄 License

MIT License - See LICENSE file

---

## 💡 Pro Tips

- Use **footer-focused scraping** for contact info
- **Agentic search** automatically activates for poor results
- Monitor console for `🔄 Activating Agentic Search` logs
- Voice bot requires LiveKit WebRTC server
- Re-scrape websites after scraper updates to populate FAISS

---

**Made with ❤️ using FastAPI + OpenAI GPT-4.1**

my server widgets,admin and user 
http://127.0.0.1:8000/admin
http://127.0.0.1:8000/widget
<<<<<<< HEAD
http://localhost:8000/djf-bot
http://localhost:8000/emm-bot

https://mickie-springy-unaccusingly.ngrok-free.dev/dashboard
=======
http://localhost:8000/djf-bot
>>>>>>> bec79fb3
<|MERGE_RESOLUTION|>--- conflicted
+++ resolved
@@ -59,162 +59,39 @@
 
 **Voice Assistant (Port 8001):**
 ```bash
-<<<<<<< HEAD
-pip install fastapi uvicorn sentence-transformers chromadb
-pip install -r reuirements.txt
-uvicorn main:app --reload --host 0.0.0.0 --port 8000
-=======
 uvicorn my_agent:app --reload --host 0.0.0.0 --port 8001
 ```
->>>>>>> bec79fb3
 
 ---
 
-<<<<<<< HEAD
-## for docker deploy 
-# go to the web-bot
-docker compose-build --no-cache docker compose up -d
-or 
-# Simple deployment and reacreate
-sudo docker-compose up -d --build
-=======
 ## 🐳 Docker Deployment
 
 ```bash
-# Build and run
+pip install fastapi uvicorn sentence-transformers chromadb
+pip install -r reuirements.txt
+uvicorn mains:app --reload --host 0.0.0.0 --port 8000
+
+
+## for docker deploy 
+# go to the web-bot
+docker compose build --no-cache docker compose up -d
+or 
+# Simple deployment
 docker-compose up -d --build
->>>>>>> bec79fb3
 
 # View logs
 sudo docker-compose logs -f
 
 # Stop
-<<<<<<< HEAD
-sudo docker-compose down
-=======
 docker-compose down
-```
 
----
 
-## 📡 API Endpoints
-
-| Endpoint | Method | Description |
-|----------|--------|-------------|
-| `/chat` | POST | Main chat interface |
-| `/inject-url` | POST | Scrape & index website |
-| `/admin/dashboard` | GET | Admin panel |
-| `/voice-chat` | WebSocket | Voice assistant |
-| `/health` | GET | Server health check |
-
----
-
-## 🧠 Agentic Search
-
-When traditional RAG finds <3 results, **Agentic Search** activates:
-1. LLM generates 3-5 query variations
-2. Each query searches vector DB independently  
-3. Results merged & deduplicated
-4. Best matches returned
-
-**Example:**
-```
-User: "hours and operations" 
-  ↓ Agentic generates:
-  - "business hours"
-  - "opening closing time"
-  - "office schedule"
-  ↓ Result: 5+ documents found ✅
-```
-
----
-
-## 📁 Project Structure
-
-```
-web-bot/
-├── main.py                 # Main FastAPI app (port 8000)
-├── my_agent.py            # Voice assistant (port 8001)
-├── config.py              # Environment config
-├── requirements.txt       # Dependencies
-├── database/
-│   └── db.py             # SQLAlchemy models
-├── model/                # Pydantic schemas
-├── utils/
-│   ├── llm_tools.py      # RAG + LLM logic
-│   ├── agentic_search.py # Intelligent multi-query search
-│   ├── scraper.py        # Web scraping (footer priority)
-│   ├── vector_store.py   # FAISS wrapper
-│   └── voice_bot_helper.py
-├── routers/              # API routes
-├── static/               # Frontend HTML/CSS/JS
-└── rag_db_faiss/         # Vector store persistence
-```
-
----
->>>>>>> bec79fb3
-
-## 🔧 Key Scripts
-
-```bash
-# Reindex websites to FAISS
-python reindex_websites.py
-
-# Setup database
-python setup_database.py
-
-# Migration
-python migrate.py
-```
-
----
-
-## 📊 Database Models
-
-- **Firm**: Client organizations
-- **Website**: Scraped website data
-- **ChatHistory**: Conversation logs
-- **User**: End users
-- **Admin**: Admin users
-
----
-
-## 🤝 Contributing
-
-1. Fork the repo
-2. Create feature branch: `git checkout -b feature/amazing`
-3. Commit: `git commit -m 'Add amazing feature'`
-4. Push: `git push origin feature/amazing`
-5. Open Pull Request
-
----
-
-## 📄 License
-
-MIT License - See LICENSE file
-
----
-
-## 💡 Pro Tips
-
-- Use **footer-focused scraping** for contact info
-- **Agentic search** automatically activates for poor results
-- Monitor console for `🔄 Activating Agentic Search` logs
-- Voice bot requires LiveKit WebRTC server
-- Re-scrape websites after scraper updates to populate FAISS
-
----
-
-**Made with ❤️ using FastAPI + OpenAI GPT-4.1**
+for voice bot
+uvicorn my_agent:app --reload --host 0.0.0.0 --port 8000
+# use also this for run and deploy app
 
 my server widgets,admin and user 
 http://127.0.0.1:8000/admin
 http://127.0.0.1:8000/widget
-<<<<<<< HEAD
-http://localhost:8000/djf-bot
-http://localhost:8000/emm-bot
-
-https://mickie-springy-unaccusingly.ngrok-free.dev/dashboard
-=======
-http://localhost:8000/djf-bot
->>>>>>> bec79fb3
+http://localhost:8000/new_wg
+https://mickie-springy-unaccusingly.ngrok-free.dev/dashboard